--- conflicted
+++ resolved
@@ -8,12 +8,7 @@
 members = ["bindings/python"]
 
 [dependencies]
-<<<<<<< HEAD
 anyhow = "1.0.97"
-itertools = "0.13.0"
-=======
-anyhow = "1.0.93"
 itertools = "0.14.0"
->>>>>>> 8d9cf1fe
 num = "0.4.3"
 num-traits = "0.2.19"